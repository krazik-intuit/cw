cw
/dist
<<<<<<< HEAD
.vscode/
=======
.vscode/**
>>>>>>> ee95c762
<|MERGE_RESOLUTION|>--- conflicted
+++ resolved
@@ -1,7 +1,3 @@
 cw
 /dist
-<<<<<<< HEAD
-.vscode/
-=======
-.vscode/**
->>>>>>> ee95c762
+.vscode/