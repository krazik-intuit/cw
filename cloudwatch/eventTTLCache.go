package cloudwatch

import (
	"log"
	"sync"
	"time"
)

const defaultPurgeFreq = 10 * time.Second

type eventCache struct {
	seen         map[string]int64
	mostRecentTS int64
	sync.RWMutex
}

<<<<<<< HEAD
func createCache(ttl time.Duration, log *log.Logger) *eventCache {
	cache := &eventCache{seen: make(map[string]int64)} // creation: make(map[string]time.Time)
=======
func createCache(ttl time.Duration, purgeFreq time.Duration, log *log.Logger) *eventCache {
	if purgeFreq == 0 {
		purgeFreq = defaultPurgeFreq
	}
	cache := &eventCache{seen: make(map[string]bool),
		creation: make(map[string]time.Time)}
>>>>>>> d855d75a

	log.Printf("cache: ttl:%s check-time:%s\n", ttl.String(), purgeFreq.String())

	cachePurge := func(c *eventCache, ttl time.Duration, freq time.Duration) {
		cacheTicker := time.NewTicker(purgeFreq)
		for range cacheTicker.C {
			c.Lock()

			var ids []string
			now := time.Now()
			for id, ts := range c.seen {
				if ts != c.mostRecentTS { //keep logs with latest timestamp to avoid duplication on consecutive calls
					t := time.Unix(ts/1000, 0)
					purgeCandidate := now.Sub(t).Seconds() >= ttl.Seconds()
					if purgeCandidate {
						ids = append(ids, id)
					}
				}
			}
			log.Println("entries to purge:", len(ids))

			for _, id := range ids {
				delete(c.seen, id)
			}
			c.Unlock()
		}
	}

	go cachePurge(cache, ttl, purgeFreq)

	return cache
}

func (c *eventCache) Has(eventID string) bool {
	c.RLock()
	defer c.RUnlock()
	return c.seen[eventID] != 0
}

func (c *eventCache) Add(eventID string, ts int64) {
	c.Lock()
	defer c.Unlock()
	c.seen[eventID] = ts
	c.mostRecentTS = ts
}

func (c *eventCache) Size() int {
	c.RLock()
	defer c.RUnlock()
	return len(c.seen)
}<|MERGE_RESOLUTION|>--- conflicted
+++ resolved
@@ -14,17 +14,11 @@
 	sync.RWMutex
 }
 
-<<<<<<< HEAD
-func createCache(ttl time.Duration, log *log.Logger) *eventCache {
-	cache := &eventCache{seen: make(map[string]int64)} // creation: make(map[string]time.Time)
-=======
 func createCache(ttl time.Duration, purgeFreq time.Duration, log *log.Logger) *eventCache {
 	if purgeFreq == 0 {
 		purgeFreq = defaultPurgeFreq
 	}
-	cache := &eventCache{seen: make(map[string]bool),
-		creation: make(map[string]time.Time)}
->>>>>>> d855d75a
+	cache := &eventCache{seen: make(map[string]int64)}
 
 	log.Printf("cache: ttl:%s check-time:%s\n", ttl.String(), purgeFreq.String())
 
